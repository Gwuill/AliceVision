/* v.0.17 October 14th, 2015
 * Kevin CAIN, www.insightdigital.org
 * Adapted from the openMVG libraries,
 * Copyright (c) 2012-2015 Pierre MOULON.
 *
 * This Source Code Form is subject to the terms of the Mozilla Public
 * License, v. 2.0. If a copy of the MPL was not distributed with this
 * file, You can obtain one at http://mozilla.org/MPL/2.0/.
 */

#include "openMVG/sfm/sfm.hpp"
#include "openMVG/image/image.hpp"

using namespace openMVG;
using namespace openMVG::cameras;
using namespace openMVG::geometry;
using namespace openMVG::image;
using namespace openMVG::sfm;
using namespace openMVG::features;

#include "third_party/cmdLine/cmdLine.h"
#include "third_party/progress/progress.hpp"
#include "third_party/stlplus3/filesystemSimplified/file_system.hpp"
#include <stdlib.h>
#include <stdio.h>
#include <cmath>
#include <iterator>
#include <iomanip>

/// Naive image bilinear resampling of an image for thumbnail generation
template <typename ImageT>
ImageT
create_thumbnail
(
  const ImageT & image,
  int thumb_width,
  int thumb_height
);

/* Notes:
 * - An MVE2 scene appears to duplicate camera rot matrix and trans vector per-view data in 'meta.ini'
 *   within the first section of 'synth_0.out'.
 * - We do not save the original, instead we rely on the undistorted image from openMVG.
 * - We do not output thumbnails or EXIF blobs, as these appear only to be used only for the GUI UMVE.
 * - To avoid encoding loss, openMVG images should be written as .PNG if undistorted images are *not* computed.
 * - In OpenMVG, some views may have some missing poses; MVE does *not* require a contiguous camera index.
 *
 *  For information on the target for this conversion, please see the MVE (v2) File format:
 *  https://github.com/simonfuhrmann/mve/wiki/MVE-File-Format
 */

bool exportToMVE2Format(
  const SfM_Data & sfm_data,
  const std::string & sOutDirectory // Output MVE2 files directory
  )
{
  bool bOk = true;
  // Create basis directory structure
  if (!stlplus::is_folder(sOutDirectory))
  {
    cout << "\033[1;31mCreating directory:  " << sOutDirectory << "\033[0m\n";
    stlplus::folder_create(sOutDirectory);
    bOk = stlplus::is_folder(sOutDirectory);
  }

  if (!bOk)
  {
    std::cerr << "Cannot access one of the desired output directories" << std::endl;
	  return false;
  }

  // Export the SfM_Data scene to the MVE2 format
  {
    // Create 'views' subdirectory
    const string sOutViewsDirectory = stlplus::folder_append_separator(sOutDirectory) + "views";
    if (!stlplus::folder_exists(sOutViewsDirectory))
    {
      cout << "\033[1;31mCreating directory:  " << sOutViewsDirectory << "\033[0m\n";
      stlplus::folder_create(sOutViewsDirectory);
    }

    // Prepare to write bundle file
    // Get cameras and features from OpenMVG
    size_t cameraCount = 0;
    for(const auto& view: sfm_data.GetViews())
        if(sfm_data.IsPoseAndIntrinsicDefined(view.second.get()))
            ++cameraCount;
    // Tally global set of feature landmarks
    const Landmarks & landmarks = sfm_data.GetLandmarks();
    const size_t featureCount = std::distance(landmarks.begin(), landmarks.end());
    const std::string filename = "synth_0.out";
    std::cout << "Writing bundle (" << cameraCount << " cameras, "
        << featureCount << " features): to " << filename << "...\n";
    std::ofstream out(stlplus::folder_append_separator(sOutDirectory) + filename);
    out << "drews 1.0\n";  // MVE expects this header
    out << cameraCount << " " << featureCount << "\n";

    // Export (calibrated) views as undistorted images
    C_Progress_display my_progress_bar(sfm_data.GetViews().size());
    std::pair<int,int> w_h_image_size;
    Image<RGBColor> image, image_ud, thumbnail;
    std::string sOutViewIteratorDirectory;
    std::size_t view_index = 0;
    std::map<std::size_t, IndexT> viewIdToviewIndex;
    for(Views::const_iterator iter = sfm_data.GetViews().begin();
      iter != sfm_data.GetViews().end(); ++iter, ++my_progress_bar)
    {
      const View * view = iter->second.get();

      if (!sfm_data.IsPoseAndIntrinsicDefined(view))
        continue;

      viewIdToviewIndex[view->id_view] = view_index;
      // Create current view subdirectory 'view_xxxx.mve'
      std::ostringstream padding;
      // Warning: We use view_index instead of view->id_view because MVE use indexes instead of IDs.
      padding << std::setw(4) << std::setfill('0') << view_index;

      sOutViewIteratorDirectory = stlplus::folder_append_separator(sOutViewsDirectory) + "view_" + padding.str() + ".mve";
      if (!stlplus::folder_exists(sOutViewIteratorDirectory))
      {
        stlplus::folder_create(sOutViewIteratorDirectory);
      }

<<<<<<< HEAD
        Intrinsics::const_iterator iterIntrinsic = sfm_data.GetIntrinsics().find(view->id_intrinsic);
        const IntrinsicBase * cam = iterIntrinsic->second.get();
        if (cam->isValid() && cam->have_disto())
=======
      // We have a valid view with a corresponding camera & pose
      const std::string srcImage = stlplus::create_filespec(sfm_data.s_root_path, view->s_Img_path);
      const std::string dstImage =
        stlplus::create_filespec(stlplus::folder_append_separator(sOutViewIteratorDirectory), "undistorted","png");

      Intrinsics::const_iterator iterIntrinsic = sfm_data.GetIntrinsics().find(view->id_intrinsic);
      const IntrinsicBase * cam = iterIntrinsic->second.get();
      if (cam->have_disto())
      {
        // Undistort and save the image
        ReadImage(srcImage.c_str(), &image);
        UndistortImage(image, cam, image_ud, BLACK);
        WriteImage(dstImage.c_str(), image_ud);
      }
      else // (no distortion)
      {
        // If extensions match, copy the PNG image
        if (stlplus::extension_part(srcImage) == "PNG" ||
          stlplus::extension_part(srcImage) == "png")
>>>>>>> 109063c0
        {
          stlplus::file_copy(srcImage, dstImage);
        }
        else
        {
          ReadImage( srcImage.c_str(), &image);
          WriteImage( dstImage.c_str(), image);
        }
      }

      // Prepare to write an MVE 'meta.ini' file for the current view
      const Pose3 pose = sfm_data.GetPoseOrDie(view);
      const Pinhole_Intrinsic * pinhole_cam = static_cast<const Pinhole_Intrinsic *>(cam);

      const Mat3 rotation = pose.rotation();
      const Vec3 translation = pose.translation();
      // Pixel aspect: assuming square pixels
      const float pixelAspect = 1.f;
      // Focal length and principal point must be normalized (0..1)
      const float flen = pinhole_cam->focal() / static_cast<double>(std::max(cam->w(), cam->h()));
      const float ppX = std::abs(pinhole_cam->principal_point()(0)/cam->w());
      const float ppY = std::abs(pinhole_cam->principal_point()(1)/cam->h());

      // For each camera, write to bundle:  focal length, radial distortion[0-1], rotation matrix[0-8], translation vector[0-2]
      std::ostringstream fileOut;
      fileOut
        << "# MVE view meta data is stored in INI-file syntax." << fileOut.widen('\n')
        << "# This file is generated, formatting will get lost." << fileOut.widen('\n')
        << fileOut.widen('\n')
        << "[camera]" << fileOut.widen('\n')
        << "focal_length = " << flen << fileOut.widen('\n')
        << "pixel_aspect = " << pixelAspect << fileOut.widen('\n')
        << "principal_point = " << ppX << " " << ppY << fileOut.widen('\n')
        << "rotation = " << rotation(0, 0) << " " << rotation(0, 1) << " " << rotation(0, 2) << " "
        << rotation(1, 0) << " " << rotation(1, 1) << " " << rotation(1, 2) << " "
        << rotation(2, 0) << " " << rotation(2, 1) << " " << rotation(2, 2) << fileOut.widen('\n')
        << "translation = " << translation[0] << " " << translation[1] << " "
        << translation[2] << " " << fileOut.widen('\n')
        << fileOut.widen('\n')
        << "[view]" << fileOut.widen('\n')
        << "id = " << view_index << fileOut.widen('\n')
        << "name = " << stlplus::filename_part(srcImage.c_str()) << fileOut.widen('\n');

      // To do:  trim any extra separator(s) from openMVG name we receive, e.g.:
      // '/home/insight/openMVG_KevinCain/openMVG_Build/software/SfM/ImageDataset_SceauxCastle/images//100_7100.JPG'
      std::ofstream file(
        stlplus::create_filespec(stlplus::folder_append_separator(sOutViewIteratorDirectory),
        "meta","ini").c_str());
      file << fileOut.str();
      file.close();

      out
        << flen << " " << "0" << " " << "0" << "\n"  // Write '0' distortion values for pre-corrected images
        << rotation(0, 0) << " " << rotation(0, 1) << " " << rotation(0, 2) << "\n"
        << rotation(1, 0) << " " << rotation(1, 1) << " " << rotation(1, 2) << "\n"
        << rotation(2, 0) << " " << rotation(2, 1) << " " << rotation(2, 2) << "\n"
        << translation[0] << " " << translation[1] << " " << translation[2] << "\n";

      // Save a thumbnail image "thumbnail.png", 50x50 pixels
      thumbnail = create_thumbnail(image, 50, 50);
      const std::string dstThumbnailImage =
        stlplus::create_filespec(stlplus::folder_append_separator(sOutViewIteratorDirectory), "thumbnail","png");
      WriteImage(dstThumbnailImage.c_str(), thumbnail);
      
      ++view_index;
    }

    // For each feature, write to bundle:  position XYZ[0-3], color RGB[0-2], all ref.view_id & ref.feature_id
    // The following method is adapted from Simon Fuhrmann's MVE project:
    // https://github.com/simonfuhrmann/mve/blob/e3db7bc60ce93fe51702ba77ef480e151f927c23/libs/mve/bundle_io.cc

    for (Landmarks::const_iterator iterLandmarks = landmarks.begin(); iterLandmarks != landmarks.end(); ++iterLandmarks)
    {
      const Vec3 exportPoint = iterLandmarks->second.X;
      out << exportPoint.x() << " " << exportPoint.y() << " " << exportPoint.z() << "\n";
      out << 250 << " " << 100 << " " << 150 << "\n";  // Write arbitrary RGB color, see above note

      // Tally set of feature observations
      const Observations & obs = iterLandmarks->second.obs;
      const size_t featureCount = std::distance(obs.begin(), obs.end());
      out << featureCount;

      for (Observations::const_iterator itObs = obs.begin(); itObs != obs.end(); ++itObs)
      {
          const IndexT viewId = itObs->first;
          const IndexT viewIndex = viewIdToviewIndex[viewId];
          const IndexT featId = itObs->second.id_feat;
          out << " " << viewIndex << " " << featId << " 0";
      }
      out << "\n";
    }
    out.close();
  }
  return bOk;
}

int main(int argc, char *argv[])
{

  CmdLine cmd;
  std::string sSfM_Data_Filename;
  std::string sOutDir = "";
  cmd.add( make_option('i', sSfM_Data_Filename, "sfmdata") );
  cmd.add( make_option('o', sOutDir, "outdir") );
  std::cout << "Note:  this program writes output in MVE file format.\n";

  try {
      if (argc == 1) throw std::string("Invalid command line parameter.");
      cmd.process(argc, argv);
  } catch(const std::string& s) {
      std::cerr << "Usage: " << argv[0] << '\n'
      << "[-i|--sfmdata] filename, the SfM_Data file to convert\n"
      << "[-o|--outdir] path\n"
      << std::endl;

      std::cerr << s << std::endl;
      return EXIT_FAILURE;
  }

  // Create output dir
  if (!stlplus::folder_exists(sOutDir))
    stlplus::folder_create(sOutDir);

  // Read the input SfM scene
  SfM_Data sfm_data;
  if (!Load(sfm_data, sSfM_Data_Filename, ESfM_Data(ALL))) {
    std::cerr << std::endl
      << "The input SfM_Data file \""<< sSfM_Data_Filename << "\" cannot be read." << std::endl;
    return EXIT_FAILURE;
  }

  if (exportToMVE2Format(sfm_data, stlplus::folder_append_separator(sOutDir) + "MVE"))
    return( EXIT_SUCCESS );
  else
    return( EXIT_FAILURE );
}

/// Naive image bilinear resampling of an image for thumbnail generation
/// Inspired by create_thumbnail from MVE (cropping is here ignored)
template <typename ImageT>
ImageT
create_thumbnail
(
  const ImageT & image,
  int thumb_width,
  int thumb_height
)
{
  const int width = image.Width();
  const int height = image.Height();
  const float image_aspect = static_cast<float>(width) / height;
  const float thumb_aspect = static_cast<float>(thumb_width) / thumb_height;

  int rescale_width, rescale_height;
  if (image_aspect > thumb_aspect)
  {
    rescale_width = std::ceil(thumb_height * image_aspect);
    rescale_height = thumb_height;
  }
  else
  {
    rescale_width = thumb_width;
    rescale_height = std::ceil(thumb_width / image_aspect);
  }

  // Generation of the sampling grid
  std::vector< std::pair<float,float> > sampling_grid;
  sampling_grid.reserve(rescale_height * rescale_width);
  for ( int i = 0 ; i < rescale_height ; ++i )
  {
    for ( int j = 0 ; j < rescale_width ; ++j )
    {
      const float dx = static_cast<float>(j) * width / rescale_width;
      const float dy = static_cast<float>(i) * height / rescale_height;
      sampling_grid.push_back( std::make_pair( dy , dx ) ) ;
    }
  }

  const Sampler2d<SamplerLinear> sampler;
  ImageT imageOut;
  GenericRessample(image, sampling_grid, rescale_width, rescale_height, sampler, imageOut);
  return imageOut;
}<|MERGE_RESOLUTION|>--- conflicted
+++ resolved
@@ -122,11 +122,6 @@
         stlplus::folder_create(sOutViewIteratorDirectory);
       }
 
-<<<<<<< HEAD
-        Intrinsics::const_iterator iterIntrinsic = sfm_data.GetIntrinsics().find(view->id_intrinsic);
-        const IntrinsicBase * cam = iterIntrinsic->second.get();
-        if (cam->isValid() && cam->have_disto())
-=======
       // We have a valid view with a corresponding camera & pose
       const std::string srcImage = stlplus::create_filespec(sfm_data.s_root_path, view->s_Img_path);
       const std::string dstImage =
@@ -134,7 +129,7 @@
 
       Intrinsics::const_iterator iterIntrinsic = sfm_data.GetIntrinsics().find(view->id_intrinsic);
       const IntrinsicBase * cam = iterIntrinsic->second.get();
-      if (cam->have_disto())
+      if (cam->isValid() && cam->have_disto())
       {
         // Undistort and save the image
         ReadImage(srcImage.c_str(), &image);
@@ -146,7 +141,6 @@
         // If extensions match, copy the PNG image
         if (stlplus::extension_part(srcImage) == "PNG" ||
           stlplus::extension_part(srcImage) == "png")
->>>>>>> 109063c0
         {
           stlplus::file_copy(srcImage, dstImage);
         }
