--- conflicted
+++ resolved
@@ -68,19 +68,12 @@
   int iMatchingVideoMode = -1;
   std::string sPredefinedPairList = "";
   int rangeStart = -1;
-<<<<<<< HEAD
   int rangeSize = 0;
-=======
-  int rangeSize = 1;
->>>>>>> 58d77d66
   bool bUpRight = false;
   std::string sNearestMatchingMethod = "AUTO";
   bool bForce = false;
   bool bGuided_matching = false;
-<<<<<<< HEAD
   int imax_iteration = 2048;
-=======
->>>>>>> 58d77d66
   bool matchFilePerImage = false;
   bool orderPairs = false;
 
@@ -97,10 +90,7 @@
   cmd.add( make_option('n', sNearestMatchingMethod, "nearest_matching_method") );
   cmd.add( make_option('f', bForce, "force") );
   cmd.add( make_option('m', bGuided_matching, "guided_matching") );
-<<<<<<< HEAD
   cmd.add( make_option('I', imax_iteration, "max_iteration") );
-=======
->>>>>>> 58d77d66
   cmd.add( make_option('x', matchFilePerImage, "match_file_per_image") );
   cmd.add( make_option('p', orderPairs, "order_pairs") );
 
@@ -354,11 +344,7 @@
         case PAIR_CONTIGUOUS: pairs = contiguousWithOverlap(sfm_data.GetViews(), iMatchingVideoMode); break;
         case PAIR_FROM_FILE:
           std::cout << "Load pairList from file: " << sPredefinedPairList << std::endl;
-<<<<<<< HEAD
-          if(!loadPairs(sfm_data.GetViews().size(), sPredefinedPairList, pairs, orderPairs))
-=======
           if(!loadPairs(sPredefinedPairList, pairs, orderPairs, rangeStart, rangeSize))
->>>>>>> 58d77d66
           {
               return EXIT_FAILURE;
           }
@@ -368,40 +354,18 @@
       if( pairs.empty() )
       {
         std::cout << "No image pair to match." << std::endl;
-<<<<<<< HEAD
-        return EXIT_FAILURE;
-      }
-      std::cout << "There are " << sfm_data.GetViews().size() << " views and " << pairs.size() << " image pairs." << std::endl;
-
-      // If we have a rangeStart, only compute the matching for (rangeStart, X).
-      if(rangeStart != -1)
-      {
-        Pair_Set specificedPairs;
-        for (const Pair& p: pairs)
-          if( p.first >= rangeStart && p.first <= rangeStart + rangeSize)
-            specificedPairs.insert(p);
-        pairs = specificedPairs;
-        std::cout << "We will compute " << pairs.size() << " image pairs." << std::endl;
-      }
-
-=======
         // If we only compute a selection of matches, we may have no match.
         return rangeSize ? EXIT_SUCCESS : EXIT_FAILURE;
       }
       std::cout << "There are " << sfm_data.GetViews().size() << " views and " << pairs.size() << " image pairs." << std::endl;
 
->>>>>>> 58d77d66
       // Photometric matching of putative pairs
       collectionMatcher->Match(sfm_data, regions_provider, pairs, map_PutativesMatches);
       
       if( map_PutativesMatches.empty() )
       {
         std::cout << "No putative matches." << std::endl;
-<<<<<<< HEAD
-        // We may have no matches if we perform matches on a selection of images pairs.
-=======
         // If we only compute a selection of matches, we may have no match.
->>>>>>> 58d77d66
         return rangeSize ? EXIT_SUCCESS : EXIT_FAILURE;
       }
       std::cout << "There are " << map_PutativesMatches.size() << " putative matches." << std::endl;
@@ -497,6 +461,8 @@
       break;
     }
 
+    std::cout << "There are " << map_GeometricMatches.size() << " geometric matches." << std::endl;
+    
     //---------------------------------------
     //-- Export geometric filtered matches
     //---------------------------------------
