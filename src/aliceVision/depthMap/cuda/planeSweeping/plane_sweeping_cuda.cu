--- conflicted
+++ resolved
@@ -53,7 +53,6 @@
 static bool volume_slice_kernel_block_set = false;
 static dim3 volume_slice_kernel_block( 32, 1, 1 ); // minimal default settings
 
-<<<<<<< HEAD
 __host__ void configure_volume_slice_kernel( )
 {
     if( volume_slice_kernel_block_set ) return;
@@ -81,10 +80,7 @@
     }
 }
 
-__host__ static float3 ps_M3x3mulV3(const float* M3x3, const float3& V)
-=======
 __host__ float3 ps_M3x3mulV3(const float* M3x3, const float3& V)
->>>>>>> fab176e6
 {
     return make_float3(M3x3[0] * V.x + M3x3[3] * V.y + M3x3[6] * V.z, M3x3[1] * V.x + M3x3[4] * V.y + M3x3[7] * V.z,
                        M3x3[2] * V.x + M3x3[5] * V.y + M3x3[8] * V.z);
@@ -115,62 +111,7 @@
     printf("Device %i memory - used: %f, free: %f, total: %f\n", CUDAdeviceNo, used, avail, total);
 }
 
-<<<<<<< HEAD
 __host__ void ps_initCameraMatrix( CameraStructBase& base )
-=======
-float3 ps_getDeviceMemoryInfo()
-{
-    size_t iavail;
-    size_t itotal;
-    cudaMemGetInfo(&iavail, &itotal);
-    size_t iused = itotal - iavail;
-
-    float avail = (float)iavail / (1024.0f * 1024.0f);
-    float total = (float)itotal / (1024.0f * 1024.0f);
-    float used = (float)iused / (1024.0f * 1024.0f);
-
-    return make_float3(avail, total, used);
-}
-
-__host__ void ps_init_reference_camera_matrices(const float* _P, const float* _iP, const float* _R, const float* _iR, const float* _K, const float* _iK, const float* _C)
-{
-    cudaMemcpyToSymbol(sg_s_rP, _P, sizeof(float) * 3 * 4);
-    cudaMemcpyToSymbol(sg_s_riP, _iP, sizeof(float) * 3 * 3);
-    cudaMemcpyToSymbol(sg_s_rR, _R, sizeof(float) * 3 * 3);
-    cudaMemcpyToSymbol(sg_s_riR, _iR, sizeof(float) * 3 * 3);
-    cudaMemcpyToSymbol(sg_s_rK, _K, sizeof(float) * 3 * 3);
-    cudaMemcpyToSymbol(sg_s_riK, _iK, sizeof(float) * 3 * 3);
-    cudaMemcpyToSymbol(sg_s_rC, _C, sizeof(float) * 3);
-
-    float3 z;
-    z.x = 0.0f;
-    z.y = 0.0f;
-    z.z = 1.0f;
-    float3 _rZVect = ps_M3x3mulV3(_iR, z);
-    ps_normalize(_rZVect);
-
-    float3 y;
-    y.x = 0.0f;
-    y.y = 1.0f;
-    y.z = 0.0f;
-    float3 _rYVect = ps_M3x3mulV3(_iR, y);
-    ps_normalize(_rYVect);
-
-    float3 x;
-    x.x = 1.0f;
-    x.y = 0.0f;
-    x.z = 0.0f;
-    float3 _rXVect = ps_M3x3mulV3(_iR, x);
-    ps_normalize(_rXVect);
-
-    cudaMemcpyToSymbol(sg_s_rXVect, &_rXVect, sizeof(float) * 3);
-    cudaMemcpyToSymbol(sg_s_rYVect, &_rYVect, sizeof(float) * 3);
-    cudaMemcpyToSymbol(sg_s_rZVect, &_rZVect, sizeof(float) * 3);
-}
-
-__host__ void ps_init_target_camera_matrices(float* _P, float* _iP, float* _R, float* _iR, float* _K, float* _iK,
-                                             float* _C)
->>>>>>> fab176e6
 {
     float3 z;
     z.x = 0.0f;
@@ -1104,20 +1045,18 @@
 }
 
 
-void ps_computeNormalMap(CudaArray<uchar4, 2>** ps_texs_arr, CudaHostMemoryHeap<float3, 2>* normalMap_hmh,
-  CudaHostMemoryHeap<float, 2>* depthMap_hmh, const cameraStruct& camera, int width, int height,
-  int scale, int CUDAdeviceNo, int ncamsAllocated, int scales, int wsh, bool verbose,
-  float gammaC, float gammaP)
+void ps_computeNormalMap(
+    Pyramids& ps_texs_arr,
+    CudaHostMemoryHeap<float3, 2>& normalMap_hmh,
+    CudaHostMemoryHeap<float, 2>& depthMap_hmh,
+    const CameraStruct& camera, int width, int height,
+    int scale, int ncamsAllocated, int scales, int wsh, bool verbose,
+    float gammaC, float gammaP)
 {
   clock_t tall = tic();
-  testCUDAdeviceNo(CUDAdeviceNo);
-
-  CudaArray<float, 2> depthMap_arr(*depthMap_hmh);
-  cudaBindTextureToArray(depthsTex, depthMap_arr.getArray(), cudaCreateChannelDesc<float>());
-
-  ps_init_reference_camera_matrices(camera.P, camera.iP, camera.R, camera.iR, camera.K, camera.iK, camera.C);
-
-  CudaDeviceMemoryPitched<float3, 2> normalMap_dmp(*normalMap_hmh);
+
+  CudaDeviceMemoryPitched<float, 2> depthMap_dmp(depthMap_hmh);
+  CudaDeviceMemoryPitched<float3, 2> normalMap_dmp(normalMap_hmh);
 
   int block_size = 8;
   dim3 block(block_size, block_size, 1);
@@ -1126,27 +1065,27 @@
   if (verbose)
     printf("computeNormalMap_kernel\n");
 
-  //------------------------------------------------------------------------------------------------
   // compute normal map
   computeNormalMap_kernel<<<grid, block>>>(
+    *camera.param_dev,
+    depthMap_dmp.getBuffer(),
+    depthMap_dmp.getPitch(),
     normalMap_dmp.getBuffer(),
     normalMap_dmp.getPitch(),
     width, height, wsh,
     gammaC, gammaP);
+
   cudaThreadSynchronize();
   CHECK_CUDA_ERROR();
 
   if (verbose)
     printf("copy normal map to host\n");
 
-  copy((*normalMap_hmh), normalMap_dmp);
+  copy(normalMap_hmh, normalMap_dmp);
   CHECK_CUDA_ERROR();
 
   if (verbose)
     printf("gpu elapsed time: %f ms \n", toc(tall));
-
-  cudaUnbindTexture(r4tex);
-  cudaUnbindTexture(depthsTex);
 }
 
 } // namespace depthMap
