--- conflicted
+++ resolved
@@ -41,11 +41,8 @@
 
 #include "openMVG/features/akaze/mldb_descriptor.hpp"
 #include "openMVG/features/akaze/msurf_descriptor.hpp"
-<<<<<<< HEAD
+#include "openMVG/features/liop/liop_descriptor.hpp"
 #include <bitset>
-=======
-#include "openMVG/features/liop/liop_descriptor.hpp"
->>>>>>> 4fcf509d
 
 namespace openMVG {
 
@@ -219,7 +216,6 @@
 #if (WIN32)
 static 
 #endif //WIN32
-<<<<<<< HEAD
 bool AKAZEDetector<std::bitset<486>,1>(
 	const Image<unsigned char>& I,
 	std::vector<SIOPointFeature>& vec_feat,
@@ -244,39 +240,12 @@
 	{
 		AKAZEKeypoint ptAkaze = kpts[i];
 		const TEvolution & cur_slice = akaze.getSlices()[ ptAkaze.class_id ] ;
-=======
-bool AKAZEDetector<bool,486>(
-  const Image<unsigned char>& I,
-  std::vector<SIOPointFeature>& vec_feat,
-  std::vector<Descriptor<bool,486> >& vec_desc,
-  AKAZEConfig options)
-  {
-  options.fDesc_factor = 10.f*sqrtf(2.f);
-
-  AKAZE akaze(I, options);
-  akaze.Compute_AKAZEScaleSpace();
-  std::vector<AKAZEKeypoint> kpts;
-  kpts.reserve(5000);
-  akaze.Feature_Detection(kpts);
-  akaze.Do_Subpixel_Refinement(kpts);
-
-  vec_feat.resize(kpts.size());
-  vec_desc.resize(kpts.size());
-  #ifdef USE_OPENMP
-  #pragma omp parallel for schedule(dynamic)
-  #endif
-  for (int i = 0; i < static_cast<int>(kpts.size()); ++i)
-  {
-    AKAZEKeypoint ptAkaze = kpts[i];
-    const TEvolution & cur_slice = akaze.getSlices()[ ptAkaze.class_id ] ;
->>>>>>> 4fcf509d
 
     // Compute point orientation
     akaze.Compute_Main_Orientation(ptAkaze, cur_slice.Lx, cur_slice.Ly);
 
     vec_feat[i] = SIOPointFeature(ptAkaze.x, ptAkaze.y, ptAkaze.size, ptAkaze.angle);
 
-<<<<<<< HEAD
 		// Compute descriptor (FULL MLDB)
 		Descriptor<bool,486> desc;
 		ComputeMLDBDescriptor(cur_slice.cur, cur_slice.Lx, cur_slice.Ly, ptAkaze.octave, vec_feat[i], desc);
@@ -284,11 +253,6 @@
       vec_desc[i][0][j] = desc[j];
 	}
 	return true;
-=======
-    // Compute descriptor (FULL MLDB)
-    ComputeMLDBDescriptor( cur_slice.cur , cur_slice.Lx , cur_slice.Ly , ptAkaze.octave , vec_feat[i] , vec_desc[i] ) ;
-  }
-  return true;
 }
 
 /// Compute AKAZE keypoints and their associated LIOP descriptors
@@ -326,7 +290,8 @@
 
     vec_feat[i] = SIOPointFeature(ptAkaze.x, ptAkaze.y, ptAkaze.size, 0.f);
 
-    // Compute LIOP descriptor
+    // Compute LIOP descriptor (do not need rotation computation, since
+    //  LIOP descriptor is rotation invariant).
     SIOPointFeature fp = vec_feat[i];
     fp.scale() = fp.scale() / 2.0; //rescale for LIOP patch extraction
     float desc[144];
@@ -335,7 +300,6 @@
       vec_desc[i][j] = static_cast<unsigned char>(desc[j] * 255.f +.5f);
   }
   return true;
->>>>>>> 4fcf509d
 }
 
 }; // namespace openMVG
